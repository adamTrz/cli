# Commands

React Native CLI comes with following commands:

- [`bundle`](#bundle)
- [`clean`](#clean)
- [`config`](#config)
- [`doctor`](#doctor)
- [`init`](#init)
- [`info`](#info)
- [`log-android`](#log-android)
- [`log-ios`](#log-ios)
- [`ram-bundle`](#ram-bundle)
- [`run-android`](#run-android)
- [`build-android`](#build-android)
- [`run-ios`](#run-ios)
- [`start`](#start)
- [`upgrade`](#upgrade)
- [`profile-hermes`](#profile-hermes)

### `bundle`

Usage:

```sh
react-native bundle <flag>
```

Builds the JavaScript bundle for offline use.

#### `--entry-file <path>`

Path to the root JS file, either absolute or relative to JS root.

#### `--platform <string>`

> default: ios

Either "ios" or "android".

#### `--transformer <string>`

Specify a custom transformer to be used.

#### `--dev [boolean]`

> default: true

If false, warnings are disabled and the bundle is minified.

#### `--minify [boolean]`

Allows overriding whether bundle is minified. This defaults to false if dev is true, and true if dev is false. Disabling minification can be useful for speeding up production builds for testing purposes.

#### `--bundle-output <string>`

File name where to store the resulting bundle, ex. `/tmp/groups.bundle`.

If you are planning on building a debug APK, that will run without the packager, by invoking `./gradlew assembleDebug` you can simply set `bundleInDebug: true` in your app/build.gradle file, inside the `project.ext.react` map.

<details>
Alternatively if you want to run <code>react-native bundle</code> manually and then create the APK with <code>./gradlew assembleDebug</code> you have to make sure to put the bundle into the right directory and give it the right name, so that gradle can find it.

For react-native versions 0.57 and above the bundle output path should be:
<code>android/app/build/generated/assets/react/debug/index.android.js</code>

To find out the correct path for previous react-native versions, take a look at the <code>react.gradle</code> file here: <https://github.com/facebook/react-native/blob/0.57-stable/react.gradle> or inside your <code>node_modules/react-native</code> directory.

The expected path for the js bundle can be found on the line that starts with <code>jsBundleDir = </code>.

</details>

#### `--bundle-encoding <string>`

> default: utf8

Encoding the bundle should be written in (<https://nodejs.org/api/buffer.html#buffer_buffer>).

#### `--max-workers <number>`

Specifies the maximum number of workers the worker-pool will spawn for transforming files. This defaults to the number of the cores available on your machine.

#### `--sourcemap-output <string>`

File name where to store the sourcemap file for resulting bundle, ex. `/tmp/groups.map`.

#### `--sourcemap-sources-root <string>`

Path to make sourcemap sources entries relative to, ex. `/root/dir`.

#### `--sourcemap-use-absolute-path`

> default: false

Report SourceMapURL using its full path.

#### `--assets-dest <string>`

Directory name where to store assets referenced in the bundle.

If you are planning on building a debug APK that will run without the packager, see ([--bundle-output](https://github.com/react-native-community/cli/blob/master/docs/commands.md#--bundle-output-string))

<details>
  Alternatively if you want to run <code>react-native bundle</code> manually and then create the APK with <code>./gradlew assembleDebug</code> you have to make sure to put the assets into the right directory, so that gradle can find them.

For react-native versions 0.57 and above the <code>--assets-dest</code> path should be:
<code>android/app/build/generated/res/react/debug</code>

The expected path for the assets can be found in the react.gradle file on the line that starts with <code>resourcesDir =</code>

</details>

#### `--reset-cache`

> default: false

Removes cached files.

#### `--read-global-cache`

> default: false

Try to fetch transformed JS code from the global cache, if configured.

#### `--config <string>`

Path to the CLI configuration file.

### `clean`

Usage:

```sh
react-native clean
```

Cleans caches. Commonly used to ensure build failures are not due to stale cache. By default, it will prompt which caches to purge, with Watchman and Metro already checked. To omit interactive prompt (e.g. in scripts), please use `--include` flag.

#### Options

#### `--include <string>`

Comma-separated flag of caches to clear e.g. `npm,yarn`. If omitted, an interactive prompt will appear. Valid values include `android`, `cocoapods`, `metro`, `npm`, `watchman`, and `yarn`.

#### `--project-root <string>`

> default: current working directory

Root path to your React Native project. When not specified, defaults to current working directory.

#### `--verify-cache`

> default: false

Whether to verify the cache. Currently only applies to npm cache.

### `config`

Usage:

```sh
react-native config
```

Output project and dependencies configuration in JSON format to stdout. Used by [autolinking](./autolinking.md).

### `doctor`

Usage:

```sh
react-native doctor
```

[EXPERIMENTAL] Diagnose and fix common Node.js, iOS, Android & React Native issues.

### `init`

> Available since 0.60.0

> **IMPORTANT**: Please note that this command is not available through `react-native-cli`, hence you need to either invoke it directly from `@react-native-community/cli` or `react-native` package which proxies binary to this CLI since 0.60.0, so it's possible to use it with e.g. `npx`.

Usage (with `npx`):

```sh
npx react-native init <projectName> [options]
```

Initialize a new React Native project named <projectName> in a directory of the same name. You can find out more use cases in [init docs](./init.md).

#### Options

#### `--version <string>`

Shortcut for `--template react-native@version`.

#### `--directory <string>`

Uses a custom directory instead of `<projectName>`.

#### `--title <string>`

Uses a custom app title instead of `<projectName>`.

#### `--template <string>`

Uses a custom template. Accepts following template sources:

- an npm package name
- an absolute path to a local directory
- an absolute path to a tarball created using `npm pack`
- link to a GitHub repository (supports `username/repo` format)

Example:

```sh
npx react-native init MyApp --template react-native-custom-template
npx react-native init MyApp --template file:///Users/name/template-path
npx react-native init MyApp --template file:///Users/name/template-name-1.0.0.tgz
npx react-native init MyApp --template Esemesek/react-native-new-template
```

A template is any directory or npm package that contains a `template.config.js` file in the root with the following type:

```ts
type Template = {
  // Placeholder used to rename and replace in files
  // package.json, index.json, android/, ios/
  placeholderName: string;
  // Directory with template
  templateDir: string;
  // Path to script, which will be executed after init
  postInitScript?: string;
  // Placeholder used to rename app title inside values.xml and Info.plist
  titlePlaceholder?: string;
};
```

Example `template.config.js`:

```js
module.exports = {
  placeholderName: 'ProjectName',
  titlePlaceholder: 'Project Display Name',
  templateDir: './template',
  postInitScript: './script.js',
};
```

#### `--skip-install`

Skip dependencies installation

#### `--npm`

Force use of npm during initialization

### `info`

Usage:

```sh
react-native info
```

Get relevant version info about OS, toolchain and libraries. Useful when sending bug reports.

### `log-android`

Usage:

```sh
react-native log-android
```

Starts [`logkitty`](https://github.com/zamotany/logkitty) displaying pretty Android logs.

### `log-ios`

Usage:

```sh
react-native log-ios
```

Starts iOS device syslog tail.

### `ram-bundle`

Usage:

```sh
react-native ram-bundle [options]
```

Builds JavaScript as a "Random Access Module" bundle for offline use.

#### Options

Accepts all of [bundle commands](#bundle) and following:

#### `--indexed-ram-bundle`

Force the "Indexed RAM" bundle file format, even when building for Android.

### `run-android`

Usage:

```sh
react-native run-android [options]
```

Builds your app and starts it on a connected Android emulator or device.

#### Options

#### `--root <string>`

> **DEPRECATED** – root is discovered automatically

Override the root directory for the Android build (which contains the android directory)'.

#### `--variant <string>`

> default: 'debug'

Specify your app's build variant.

#### `--appFolder <string>`

> **DEPRECATED** – use "project.android.appName" in react-native.config.js

> default: 'app'

Specify a different application folder name for the Android source. If not, we assume is "app".

#### `--appId <string>`

Specify an `applicationId` to launch after build. If not specified, `package` from AndroidManifest.xml will be used.

#### `--appIdSuffix <string>`

Specify an `applicationIdSuffix` to launch after build.

#### `--main-activity <string>`

> default: 'MainActivity'

Name of the activity to start.

#### `--deviceId <string>`

builds your app and starts it on a specific device/simulator with the given device id (listed by running "adb devices" on the command line).

#### `--no-packager`

Do not launch packager while building.

#### `--port <number>`

> default: process.env.RCT_METRO_PORT || 8081

#### `--terminal <string>`

> default: process.env.REACT_TERMINAL || process.env.TERM_PROGRAM

Launches the Metro Bundler in a new window using the specified terminal path.

#### `--tasks <list>`

> default: 'installDebug'

Run custom gradle tasks. If this argument is provided, then `--variant` option is ignored.
Example: `yarn react-native run-android --tasks clean,installDebug`.

#### `--active-arch-only`

> default: false

Build native libraries only for the current device architecture for debug builds.

<<<<<<< HEAD
#### `--list-devices`

> default: false

List all available Android devices and simulators and let you choose one to run the app.
=======
### `build-android`

Usage:

```sh
react-native build-android [options]
```

Builds Android app.

#### Options

#### `--mode <string>`

> default: debug

Mode to build the app. Either 'debug' (default) or 'release'. 


#### `--extra-params <string>`

Custom properties that will be passed to gradle build command. 
Example: 
```sh
react-native build-android --extra-params "-x lint -x test"
```
>>>>>>> 562e0213


### `run-ios`

Usage:

```sh
react-native run-ios [options]
```

Builds your app and starts it on iOS simulator.

#### Options

#### `--simulator <simulator_name>`

> default: iPhone 14

Explicitly set the simulator to use. Optionally include iOS version between parenthesis at the end to match an exact version, e.g. `"iPhone 6 (10.0)"`.

Notes: If selected simulator does not exist, cli will try to run fallback simulators in following order:

- `iPhone 14`
- `iPhone 13`
- `iPhone 12`
- `iPhone 11`

Notes: `simulator_name` must be a valid iOS simulator name. If in doubt, open your AwesomeApp/ios/AwesomeApp.xcodeproj folder on XCode and unroll the dropdown menu containing the simulator list. The dropdown menu is situated on the right hand side of the play button (top left corner).

Example: this will launch your project directly onto the iPhone XS Max simulator:

```sh
react-native run-ios --simulator "iPhone XS Max"
```

#### `--configuration <string>`

Explicitly set the scheme configuration to use default: 'Debug'.

#### `--scheme <string>`

Explicitly set Xcode scheme to use.

#### `--device [string]`

Explicitly set device to use by name. The value is not required if you have a single device connected.

#### `--udid <string>`

Explicitly set device to use by udid.

#### `--no-packager`

Do not launch packager while building.

#### `--verbose`

Do not use `xcbeautify` or `xcpretty` even if installed.

#### `--port <number>`

Runs packager on specified port.

Default: `process.env.RCT_METRO_PORT || 8081`

#### `--xcconfig <string>`

Explicitly pass `xcconfig` options from the command line.

#### `--buildFolder <string>`

Location for iOS build artifacts. Corresponds to Xcode's `-derivedDataPath`.

### `start`

Usage:

```sh
react-native start [option]
```

Starts the server that communicates with connected devices

#### Options

#### `--port <number>`

Specify port to listen on

#### `--projectRoot <path>`

Path to a custom project root

#### `--watchFolders <list>`

Specify any additional folders to be added to the watch list

#### `--assetPlugins <list>`

Specify any additional asset plugins to be used by the packager by full filepath

#### `--sourceExts <list>`

Specify any additional source extensions to be used by the packager

#### `--max-workers <number>`

Specifies the maximum number of workers the worker-pool will spawn for transforming files. This defaults to the number of the cores available on your machine

#### `--transformer <string>`

Specify a custom transformer to be used

#### `--reset-cache, --resetCache`

Removes cached files

#### `--custom-log-reporter-path, --customLogReporterPath <string>`

Path to a JavaScript file that exports a log reporter as a replacement for TerminalReporter

#### `--https`

Enables https connections to the server

#### `--key <path>`

Path to custom SSL key

#### `--cert <path>`

Path to custom SSL cert

#### `--config <string>`

Path to the CLI configuration file

#### `--no-interactive`

Disables interactive mode

### `upgrade`

Usage:

```sh
react-native upgrade [npm-version]
```

Upgrade your app's template files to the specified or latest npm version using [rn-diff-purge](https://github.com/react-native-community/rn-diff-purge) project. Only valid semver versions are allowed.

Using this command is a recommended way of upgrading relatively simple React Native apps with not too many native libraries linked. The more iOS and Android build files are modified, the higher chance for a conflicts. The command will guide you on how to continue upgrade process manually in case of failure.

_Note: If you'd like to upgrade using this method from React Native version lower than 0.59.0, you may use a standalone version of this CLI: `npx @react-native-community/cli upgrade`._

### `profile-hermes`

Usage:

```sh
react-native profile-hermes [destinationDir] <flag>
```

Pull and convert a Hermes tracing profile to Chrome tracing profile, then store it in the directory <destinationDir> of the local machine.

- `destinationDir` is optional, if provided, pull the file to that directory
  > default: pull to the current React Native app root directory

#### Options

#### `--filename <string>`

File name of the profile to be downloaded, eg. sampling-profiler-trace8593107139682635366.cpuprofile.

> default: pull the latest file

#### `--raw`

Pulls the original Hermes tracing profile without any transformation

#### `--sourcemap-path <string>`

The local path to your source map file if you generated it manually, ex. `/tmp/sourcemap.json`

#### `--generate-sourcemap`

Generate the JS bundle and source map in `os.tmpdir()`

#### `--port <number>`

The running metro server port number

> default: 8081

#### `--appId <string>`

Specify an `applicationId` to launch after build. If not specified, `package` from AndroidManifest.xml will be used.

#### `--appIdSuffix <string>`

Specify an `applicationIdSuffix` to launch after build.

### Notes on source map

This step is recommended in order for the source map to be generated:

If you are planning on building a debug APK, that will run without the packager, by invoking `./gradlew assembleDebug` you can simply set `bundleInDebug: true` in your app/build.gradle file, inside the `project.ext.react` map.<|MERGE_RESOLUTION|>--- conflicted
+++ resolved
@@ -380,13 +380,11 @@
 
 Build native libraries only for the current device architecture for debug builds.
 
-<<<<<<< HEAD
 #### `--list-devices`
 
 > default: false
 
 List all available Android devices and simulators and let you choose one to run the app.
-=======
 ### `build-android`
 
 Usage:
@@ -413,7 +411,6 @@
 ```sh
 react-native build-android --extra-params "-x lint -x test"
 ```
->>>>>>> 562e0213
 
 
 ### `run-ios`
